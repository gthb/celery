--- conflicted
+++ resolved
@@ -314,32 +314,21 @@
 
             dirty.add(i)
 
-<<<<<<< HEAD
         def _on_hard_timeout(job, i, hard_timeout):
-=======
-        def _on_hard_timeout(job, i):
             if job.ready():
                 return
->>>>>>> 899be219
             debug('hard time limit exceeded for %i', i)
             # Remove from cache and set return value to an exception
-<<<<<<< HEAD
             job._set(i, (False, TimeLimitExceeded(hard_timeout)))
-=======
-            job._set(i, (False, TimeLimitExceeded()))
-            # release sem
-            if putlock is not None:
-                putlock.release()
+
             # Remove from _pool
             process, _index = _process_by_pid(job._worker_pid)
->>>>>>> 899be219
+
             # Run timeout callback
             if job._timeout_callback is not None:
                 job._timeout_callback(soft=False, timeout=hard_timeout)
-            if not process:
-                return
-            # Terminate the process
-            process.terminate()
+            if process:
+                process.terminate()
 
         # Inner-loop
         while self._state == RUN:
@@ -749,13 +738,9 @@
         assert self._state == RUN
         result = ApplyResult(self._cache, callback,
                              accept_callback, timeout_callback,
-<<<<<<< HEAD
                              error_callback, soft_timeout, timeout)
-        if waitforslot:
-=======
-                             error_callback)
+
         if waitforslot and self._putlock is not None:
->>>>>>> 899be219
             self._putlock.acquire()
             if self._state != RUN:
                 return
@@ -893,13 +878,9 @@
     _worker_lost = None
 
     def __init__(self, cache, callback, accept_callback=None,
-<<<<<<< HEAD
             timeout_callback=None, error_callback=None, soft_timeout=None,
             timeout=None):
-=======
-            timeout_callback=None, error_callback=None):
         self._mutex = threading.Lock()
->>>>>>> 899be219
         self._cond = threading.Condition(threading.Lock())
         self._job = job_counter.next()
         self._cache = cache
