--- conflicted
+++ resolved
@@ -53,16 +53,9 @@
                              list(settings.INSTALLED_APPS))
         settings.INSTALLED_APPS = tuple(installed_apps)
         settings.CELERY_TASK_ERROR_WHITELIST = tuple(
-<<<<<<< HEAD
-                getattr(import_module(mod), clas)
-                for fqn in settings.CELERY_TASK_ERROR_WHITELIST
-                for mod, clas in (fqn.rsplit('.', 1),)
-                )
-=======
                 getattr(import_module(mod), cls)
                     for fqn in settings.CELERY_TASK_ERROR_WHITELIST
                         for mod, cls in (fqn.rsplit('.', 1), ))
->>>>>>> 0265f778
 
         return settings
 
