--- conflicted
+++ resolved
@@ -167,12 +167,7 @@
     def should_send(self, context, exc):
         """Returns true or false depending on if a task error mail
         should be sent for this type of error."""
-<<<<<<< HEAD
         return True
-=======
-        allow_classes = tuple(map(symbol_by_name, self.error_whitelist))
-        return not self.error_whitelist or isinstance(exc, allow_classes)
->>>>>>> 24696876
 
     def format_subject(self, context):
         return self.subject.strip().format(**context)
