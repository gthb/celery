from __future__ import absolute_import

from celery.worker.hub import (
    DummyLock,
    BoundedSemaphore,
    Hub,
)

from mock import Mock, call, patch

from celery.five import range
from celery.tests.utils import Case


class File(object):

    def __init__(self, fd):
        self.fd = fd

    def fileno(self):
        return self.fd

    def __eq__(self, other):
        if isinstance(other, File):
            return self.fd == other.fd
        return NotImplemented

    def __hash__(self):
        return hash(self.fd)


class test_DummyLock(Case):

    def test_context(self):
        mutex = DummyLock()
        with mutex:
            pass


class test_BoundedSemaphore(Case):

    def test_acquire_release(self):
        x = BoundedSemaphore(2)

        c1 = Mock()
        x.acquire(c1, 1)
        self.assertEqual(x.value, 1)
        c1.assert_called_with(1)

        c2 = Mock()
        x.acquire(c2, 2)
        self.assertEqual(x.value, 0)
        c2.assert_called_with(2)

        c3 = Mock()
        x.acquire(c3, 3)
        self.assertEqual(x.value, 0)
        self.assertFalse(c3.called)

        x.release()
        self.assertEqual(x.value, 1)
        c3.assert_called_with(3)

    def test_bounded(self):
        x = BoundedSemaphore(2)
        for i in range(100):
            x.release()
        self.assertEqual(x.value, 2)

    def test_grow_shrink(self):
        x = BoundedSemaphore(1)
        self.assertEqual(x.initial_value, 1)
        cb1 = Mock()
        x.acquire(cb1, 1)
        cb1.assert_called_with(1)
        self.assertEqual(x.value, 0)

        cb2 = Mock()
        x.acquire(cb2, 2)
        self.assertFalse(cb2.called)
        self.assertEqual(x.value, 0)

        cb3 = Mock()
        x.acquire(cb3, 3)
        self.assertFalse(cb3.called)

        x.grow(2)
        cb2.assert_called_with(2)
        cb3.assert_called_with(3)
        self.assertEqual(x.value, 3)
        self.assertEqual(x.initial_value, 3)

        self.assertFalse(x._waiting)
        x.grow(3)
        for i in range(x.initial_value):
            self.assertTrue(x.acquire(Mock()))
        self.assertFalse(x.acquire(Mock()))
        x.clear()

        x.shrink(3)
        for i in range(x.initial_value):
            self.assertTrue(x.acquire(Mock()))
        self.assertFalse(x.acquire(Mock()))
        self.assertEqual(x.value, 0)

        for i in range(100):
            x.release()
        self.assertEqual(x.value, x.initial_value)

    def test_clear(self):
        x = BoundedSemaphore(10)
        for i in range(11):
            x.acquire(Mock())
        self.assertTrue(x._waiting)
        self.assertEqual(x.value, 0)

        x.clear()
        self.assertFalse(x._waiting)
        self.assertEqual(x.value, x.initial_value)


class test_Hub(Case):

    @patch('kombu.utils.eventio.poll')
    def test_start_stop(self, poll):
        hub = Hub()
        hub.start()
        poll.assert_called_with()

        hub.stop()
        hub.poller.close.assert_called_with()

    def test_init(self):
        hub = Hub()
        cb1 = Mock()
        cb2 = Mock()
        hub.on_init.extend([cb1, cb2])

        hub.init()
        cb1.assert_called_with(hub)
        cb2.assert_called_with(hub)

    def test_fire_timers(self):
        hub = Hub()
        hub.timer = Mock()
        hub.timer._queue = []
        self.assertEqual(hub.fire_timers(min_delay=42.324,
                                         max_delay=32.321), 32.321)

        hub.timer._queue = [1]
        hub.scheduler = iter([(3.743, None)])
        self.assertEqual(hub.fire_timers(), 3.743)

        e1, e2, e3 = Mock(), Mock(), Mock()
        entries = [e1, e2, e3]

        def se():
            while 1:
                while entries:
                    yield None, entries.pop()
                yield 3.982, None
        hub.scheduler = se()

        self.assertEqual(hub.fire_timers(max_timers=10), 3.982)
        hub.timer.apply_entry.assert_has_calls([call(x) for x in [e3, e2, e1]])

        entries[:] = [Mock() for _ in range(11)]
        keep = list(entries)
        self.assertEqual(hub.fire_timers(max_timers=10, min_delay=1.13), 1.13)
<<<<<<< HEAD
        hub.timer.apply_entry.assert_has_calls([call(x)
            for x in reversed(keep[1:])])
=======
        hub.timer.apply_entry.assert_has_calls(
            map(call, reversed(keep[1:])),
        )
>>>>>>> 24696876
        self.assertEqual(hub.fire_timers(max_timers=10), 3.982)
        hub.timer.apply_entry.assert_has_calls(call(keep[0]))

    def test_update_readers(self):
        hub = Hub()
        P = hub.poller = Mock()

        read_A = Mock()
        read_B = Mock()
        hub.update_readers({10: read_A, File(11): read_B})

        P.register.assert_has_calls([
            call(10, hub.READ | hub.ERR),
            call(File(11), hub.READ | hub.ERR),
        ], any_order=True)

        self.assertIs(hub.readers[10], read_A)
        self.assertIs(hub.readers[11], read_B)

        hub.remove(10)
        self.assertNotIn(10, hub.readers)
        hub.remove(File(11))
        self.assertNotIn(11, hub.readers)
        P.unregister.assert_has_calls([
            call(10), call(File(11)),
        ])

    def test_can_remove_unknown_fds(self):
        hub = Hub()
        hub.poller = Mock()
        hub.remove(30)
        hub.remove(File(301))

    def test_remove__unregister_raises(self):
        hub = Hub()
        hub.poller = Mock()
        hub.poller.unregister.side_effect = OSError()

        hub.remove(313)

    def test_update_writers(self):
        hub = Hub()
        P = hub.poller = Mock()

        write_A = Mock()
        write_B = Mock()
        hub.update_writers({20: write_A, File(21): write_B})

        P.register.assert_has_calls([
            call(20, hub.WRITE),
            call(File(21), hub.WRITE),
        ], any_order=True)

        self.assertIs(hub.writers[20], write_A)
        self.assertIs(hub.writers[21], write_B)

        hub.remove(20)
        self.assertNotIn(20, hub.writers)
        hub.remove(File(21))
        self.assertNotIn(21, hub.writers)
        P.unregister.assert_has_calls([
            call(20), call(File(21)),
        ])

    def test_enter__exit(self):
        hub = Hub()
        P = hub.poller = Mock()
        hub.init = Mock()

        on_close = Mock()
        hub.on_close.append(on_close)

        with hub:
            hub.init.assert_called_with()

            read_A = Mock()
            read_B = Mock()
            hub.update_readers({10: read_A, File(11): read_B})
            write_A = Mock()
            write_B = Mock()
            hub.update_writers({20: write_A, File(21): write_B})
            self.assertTrue(hub.readers)
            self.assertTrue(hub.writers)
        self.assertFalse(hub.readers)
        self.assertFalse(hub.writers)

        P.unregister.assert_has_calls([
            call(10), call(11), call(20), call(21),
        ], any_order=True)

        on_close.assert_called_with(hub)

    def test_scheduler_property(self):
        hub = Hub(timer=[1, 2, 3])
        self.assertEqual(list(hub.scheduler), [1, 2, 3])<|MERGE_RESOLUTION|>--- conflicted
+++ resolved
@@ -167,14 +167,9 @@
         entries[:] = [Mock() for _ in range(11)]
         keep = list(entries)
         self.assertEqual(hub.fire_timers(max_timers=10, min_delay=1.13), 1.13)
-<<<<<<< HEAD
-        hub.timer.apply_entry.assert_has_calls([call(x)
-            for x in reversed(keep[1:])])
-=======
         hub.timer.apply_entry.assert_has_calls(
-            map(call, reversed(keep[1:])),
+            [call(x) for x in reversed(keep[1:])]
         )
->>>>>>> 24696876
         self.assertEqual(hub.fire_timers(max_timers=10), 3.982)
         hub.timer.apply_entry.assert_has_calls(call(keep[0]))
 
