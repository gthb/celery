from celery.tests.utils import unittest
from celery.tests.utils import StringIO
from datetime import datetime, timedelta

from pyparsing import ParseException

from celery import task
from celery.app import app_or_default
from celery.task import task as task_dec
from celery.exceptions import RetryTaskError
from celery.execute import send_task
from celery.result import EagerResult
from celery.schedules import crontab, crontab_parser
from celery.utils import timeutils
from celery.utils import gen_unique_id
from celery.utils.functional import wraps
from celery.utils.timeutils import parse_iso8601

from celery.tests.utils import with_eager_tasks


def return_True(*args, **kwargs):
    # Task run functions can't be closures/lambdas, as they're pickled.
    return True


return_True_task = task_dec()(return_True)


def raise_exception(self, **kwargs):
    raise Exception("%s error" % self.__class__)


class MockApplyTask(task.Task):

    def run(self, x, y):
        return x * y

    @classmethod
    def apply_async(self, *args, **kwargs):
        pass


class IncrementCounterTask(task.Task):
    name = "c.unittest.increment_counter_task"
    count = 0

    def run(self, increment_by=1, **kwargs):
        increment_by = increment_by or 1
        self.__class__.count += increment_by
        return self.__class__.count


class RaisingTask(task.Task):
    name = "c.unittest.raising_task"

    def run(self, **kwargs):
        raise KeyError("foo")


class RetryTask(task.Task):
    max_retries = 3
    iterations = 0

    def run(self, arg1, arg2, kwarg=1, **kwargs):
        self.__class__.iterations += 1

        retries = kwargs["task_retries"]
        if retries >= 3:
            return arg1
        else:
            kwargs.update({"kwarg": kwarg})
            return self.retry(args=[arg1, arg2], kwargs=kwargs, countdown=0)


class RetryTaskNoArgs(task.Task):
    max_retries = 3
    iterations = 0

    def run(self, **kwargs):
        self.__class__.iterations += 1

        retries = kwargs["task_retries"]
        if retries >= 3:
            return 42
        else:
            return self.retry(kwargs=kwargs, countdown=0)


class RetryTaskMockApply(task.Task):
    max_retries = 3
    iterations = 0
    applied = 0

    def run(self, arg1, arg2, kwarg=1, **kwargs):
        self.__class__.iterations += 1

        retries = kwargs["task_retries"]
        if retries >= 3:
            return arg1
        else:
            kwargs.update({"kwarg": kwarg})
            return self.retry(args=[arg1, arg2], kwargs=kwargs, countdown=0)

    @classmethod
    def apply_async(self, *args, **kwargs):
        self.applied = 1


class MyCustomException(Exception):
    """Random custom exception."""


class RetryTaskCustomExc(task.Task):
    max_retries = 3
    iterations = 0

    def run(self, arg1, arg2, kwarg=1, **kwargs):
        self.__class__.iterations += 1

        retries = kwargs["task_retries"]
        if retries >= 3:
            return arg1 + kwarg
        else:
            try:
                raise MyCustomException("Elaine Marie Benes")
            except MyCustomException, exc:
                kwargs.update({"kwarg": kwarg})
                return self.retry(args=[arg1, arg2], kwargs=kwargs,
                                  countdown=0, exc=exc)


class TestTaskRetries(unittest.TestCase):

    def test_retry(self):
        RetryTask.max_retries = 3
        RetryTask.iterations = 0
        result = RetryTask.apply([0xFF, 0xFFFF])
        self.assertEqual(result.get(), 0xFF)
        self.assertEqual(RetryTask.iterations, 4)

    def test_retry_no_args(self):
        RetryTaskNoArgs.max_retries = 3
        RetryTaskNoArgs.iterations = 0
        result = RetryTaskNoArgs.apply()
        self.assertEqual(result.get(), 42)
        self.assertEqual(RetryTaskNoArgs.iterations, 4)

    def test_retry_kwargs_can_be_empty(self):
        self.assertRaises(RetryTaskError, RetryTaskMockApply.retry,
                            args=[4, 4], kwargs=None)

    def test_retry_not_eager(self):
        exc = Exception("baz")
        try:
            RetryTaskMockApply.retry(args=[4, 4], kwargs={"task_retries": 0},
                                     exc=exc, throw=False)
            self.assertTrue(RetryTaskMockApply.applied)
        finally:
            RetryTaskMockApply.applied = 0

        try:
            self.assertRaises(RetryTaskError, RetryTaskMockApply.retry,
                    args=[4, 4], kwargs={"task_retries": 0},
                    exc=exc, throw=True)
            self.assertTrue(RetryTaskMockApply.applied)
        finally:
            RetryTaskMockApply.applied = 0

    def test_retry_with_kwargs(self):
        RetryTaskCustomExc.max_retries = 3
        RetryTaskCustomExc.iterations = 0
        result = RetryTaskCustomExc.apply([0xFF, 0xFFFF], {"kwarg": 0xF})
        self.assertEqual(result.get(), 0xFF + 0xF)
        self.assertEqual(RetryTaskCustomExc.iterations, 4)

    def test_retry_with_custom_exception(self):
        RetryTaskCustomExc.max_retries = 2
        RetryTaskCustomExc.iterations = 0
        result = RetryTaskCustomExc.apply([0xFF, 0xFFFF], {"kwarg": 0xF})
        self.assertRaises(MyCustomException,
                          result.get)
        self.assertEqual(RetryTaskCustomExc.iterations, 3)

    def test_max_retries_exceeded(self):
        RetryTask.max_retries = 2
        RetryTask.iterations = 0
        result = RetryTask.apply([0xFF, 0xFFFF])
        self.assertRaises(RetryTask.MaxRetriesExceededError,
                          result.get)
        self.assertEqual(RetryTask.iterations, 3)

        RetryTask.max_retries = 1
        RetryTask.iterations = 0
        result = RetryTask.apply([0xFF, 0xFFFF])
        self.assertRaises(RetryTask.MaxRetriesExceededError,
                          result.get)
        self.assertEqual(RetryTask.iterations, 2)


class TestCeleryTasks(unittest.TestCase):

    def test_unpickle_task(self):
        import pickle

        @task_dec
        def xxx():
            pass

        self.assertIs(pickle.loads(pickle.dumps(xxx)), xxx)

    def createTaskCls(self, cls_name, task_name=None):
        attrs = {"__module__": self.__module__}
        if task_name:
            attrs["name"] = task_name

        cls = type(cls_name, (task.Task, ), attrs)
        cls.run = return_True
        return cls

    def test_AsyncResult(self):
        task_id = gen_unique_id()
        result = RetryTask.AsyncResult(task_id)
        self.assertEqual(result.backend, RetryTask.backend)
        self.assertEqual(result.task_id, task_id)

    @with_eager_tasks
    def test_ping(self):
        self.assertEqual(task.ping(), 'pong')

    def assertNextTaskDataEqual(self, consumer, presult, task_name,
            test_eta=False, test_expires=False, **kwargs):
        next_task = consumer.fetch()
        task_data = next_task.decode()
        self.assertEqual(task_data["id"], presult.task_id)
        self.assertEqual(task_data["task"], task_name)
        task_kwargs = task_data.get("kwargs", {})
        if test_eta:
            self.assertIsInstance(task_data.get("eta"), basestring)
            to_datetime = parse_iso8601(task_data.get("eta"))
            self.assertIsInstance(to_datetime, datetime)
        if test_expires:
            self.assertIsInstance(task_data.get("expires"), basestring)
            to_datetime = parse_iso8601(task_data.get("expires"))
            self.assertIsInstance(to_datetime, datetime)
        for arg_name, arg_value in kwargs.items():
            self.assertEqual(task_kwargs.get(arg_name), arg_value)

    def test_incomplete_task_cls(self):

        class IncompleteTask(task.Task):
            name = "c.unittest.t.itask"

        self.assertRaises(NotImplementedError, IncompleteTask().run)

    def test_task_kwargs_must_be_dictionary(self):
        self.assertRaises(ValueError, IncrementCounterTask.apply_async,
                          [], "str")

    def test_task_args_must_be_list(self):
        self.assertRaises(ValueError, IncrementCounterTask.apply_async,
                          "str", {})

    def test_regular_task(self):
        T1 = self.createTaskCls("T1", "c.unittest.t.t1")
        self.assertIsInstance(T1(), T1)
        self.assertTrue(T1().run())
        self.assertTrue(callable(T1()),
                "Task class is callable()")
        self.assertTrue(T1()(),
                "Task class runs run() when called")

        # task name generated out of class module + name.
        T2 = self.createTaskCls("T2")
        self.assertTrue(T2().name.endswith("test_task.T2"))

        t1 = T1()
        consumer = t1.get_consumer()
        self.assertRaises(NotImplementedError, consumer.receive, "foo", "foo")
        consumer.discard_all()
        self.assertIsNone(consumer.fetch())

        # Without arguments.
        presult = t1.delay()
        self.assertNextTaskDataEqual(consumer, presult, t1.name)

        # With arguments.
        presult2 = t1.apply_async(kwargs=dict(name="George Costanza"))
        self.assertNextTaskDataEqual(consumer, presult2, t1.name,
                name="George Costanza")

        # send_task
        sresult = send_task(t1.name, kwargs=dict(name="Elaine M. Benes"))
        self.assertNextTaskDataEqual(consumer, sresult, t1.name,
                name="Elaine M. Benes")

        # With eta.
        presult2 = t1.apply_async(kwargs=dict(name="George Costanza"),
                                  eta=datetime.now() + timedelta(days=1),
                                  expires=datetime.now() + timedelta(days=2))
        self.assertNextTaskDataEqual(consumer, presult2, t1.name,
                name="George Costanza", test_eta=True, test_expires=True)

        # With countdown.
        presult2 = t1.apply_async(kwargs=dict(name="George Costanza"),
                                  countdown=10, expires=12)
        self.assertNextTaskDataEqual(consumer, presult2, t1.name,
                name="George Costanza", test_eta=True, test_expires=True)

        # Discarding all tasks.
        consumer.discard_all()
        t1.apply_async()
        self.assertEqual(consumer.discard_all(), 1)
        self.assertIsNone(consumer.fetch())

        self.assertFalse(presult.successful())
        t1.backend.mark_as_done(presult.task_id, result=None)
        self.assertTrue(presult.successful())

        publisher = t1.get_publisher()
        self.assertTrue(publisher.exchange)

    def test_send_task_sent_event(self):
        T1 = self.createTaskCls("T1", "c.unittest.t.t1")
        conn = T1.app.broker_connection()
        chan = conn.channel()
        T1.app.conf.CELERY_SEND_TASK_SENT_EVENT = True
        dispatcher = [None]

        class Pub(object):
            channel = chan

            def delay_task(self, *args, **kwargs):
                dispatcher[0] = kwargs.get("event_dispatcher")

        try:
            T1.apply_async(publisher=Pub())
        finally:
            T1.app.conf.CELERY_SEND_TASK_SENT_EVENT = False
            chan.close()
            conn.close()

        self.assertTrue(dispatcher[0])

    def test_get_publisher(self):
        connection = app_or_default().broker_connection()
        p = IncrementCounterTask.get_publisher(connection, auto_declare=False,
                                               exchange="foo")
        self.assertEqual(p.exchange.name, "foo")
        p = IncrementCounterTask.get_publisher(connection, auto_declare=False,
                                               exchange_type="fanout")
        self.assertEqual(p.exchange.type, "fanout")

    def test_update_state(self):

        @task_dec
        def yyy():
            pass

        tid = gen_unique_id()
        yyy.update_state(tid, "FROBULATING", {"fooz": "baaz"})
        self.assertEqual(yyy.AsyncResult(tid).status, "FROBULATING")
        self.assertDictEqual(yyy.AsyncResult(tid).result, {"fooz": "baaz"})

        yyy.request.id = tid
        yyy.update_state(state="FROBUZATING", meta={"fooz": "baaz"})
        self.assertEqual(yyy.AsyncResult(tid).status, "FROBUZATING")
        self.assertDictEqual(yyy.AsyncResult(tid).result, {"fooz": "baaz"})

    def test_repr(self):

        @task_dec
        def task_test_repr():
            pass

        self.assertIn("task_test_repr", repr(task_test_repr))

    def test_has___name__(self):

        @task_dec
        def yyy2():
            pass

        self.assertTrue(yyy2.__name__)

    def test_get_logger(self):
        T1 = self.createTaskCls("T1", "c.unittest.t.t1")
        t1 = T1()
        logfh = StringIO()
        logger = t1.get_logger(logfile=logfh, loglevel=0)
        self.assertTrue(logger)

        T1.request.loglevel = 3
        logger = t1.get_logger(logfile=logfh, loglevel=None)
        self.assertTrue(logger)


class TestTaskSet(unittest.TestCase):

    @with_eager_tasks
    def test_function_taskset(self):
        subtasks = [return_True_task.subtask([i]) for i in range(1, 6)]
        ts = task.TaskSet(subtasks)
        res = ts.apply_async()
        self.assertListEqual(res.join(), [True, True, True, True, True])

    def test_counter_taskset(self):
        IncrementCounterTask.count = 0
        ts = task.TaskSet(tasks=[
            IncrementCounterTask.subtask((), {}),
            IncrementCounterTask.subtask((), {"increment_by": 2}),
            IncrementCounterTask.subtask((), {"increment_by": 3}),
            IncrementCounterTask.subtask((), {"increment_by": 4}),
            IncrementCounterTask.subtask((), {"increment_by": 5}),
            IncrementCounterTask.subtask((), {"increment_by": 6}),
            IncrementCounterTask.subtask((), {"increment_by": 7}),
            IncrementCounterTask.subtask((), {"increment_by": 8}),
            IncrementCounterTask.subtask((), {"increment_by": 9}),
        ])
        self.assertEqual(ts.total, 9)

        consumer = IncrementCounterTask().get_consumer()
        consumer.purge()
        consumer.close()
        taskset_res = ts.apply_async()
        subtasks = taskset_res.subtasks
        taskset_id = taskset_res.taskset_id
        consumer = IncrementCounterTask().get_consumer()
        for subtask in subtasks:
            m = consumer.fetch().payload
            self.assertDictContainsSubset({"taskset": taskset_id,
                                           "task": IncrementCounterTask.name,
                                           "id": subtask.task_id}, m)
            IncrementCounterTask().run(
                    increment_by=m.get("kwargs", {}).get("increment_by"))
        self.assertEqual(IncrementCounterTask.count, sum(xrange(1, 10)))

    def test_named_taskset(self):
        prefix = "test_named_taskset-"
        ts = task.TaskSet([return_True_task.subtask([1])])
<<<<<<< HEAD
        res = ts.apply(taskset_id=prefix+gen_unique_id())
        self.assertTrue(res.taskset_id.startswith(prefix))
=======
        res = ts.apply(taskset_id=prefix + gen_unique_id())
        self.assertTrue(res.taskset_id.startswith(prefix))

>>>>>>> 02287c55

class TestTaskApply(unittest.TestCase):

    def test_apply_throw(self):
        self.assertRaises(KeyError, RaisingTask.apply, throw=True)

    def test_apply_with_CELERY_EAGER_PROPAGATES_EXCEPTIONS(self):
        RaisingTask.app.conf.CELERY_EAGER_PROPAGATES_EXCEPTIONS = True
        try:
            self.assertRaises(KeyError, RaisingTask.apply)
        finally:
            RaisingTask.app.conf.CELERY_EAGER_PROPAGATES_EXCEPTIONS = False

    def test_apply(self):
        IncrementCounterTask.count = 0

        e = IncrementCounterTask.apply()
        self.assertIsInstance(e, EagerResult)
        self.assertEqual(e.get(), 1)

        e = IncrementCounterTask.apply(args=[1])
        self.assertEqual(e.get(), 2)

        e = IncrementCounterTask.apply(kwargs={"increment_by": 4})
        self.assertEqual(e.get(), 6)

        self.assertTrue(e.successful())
        self.assertTrue(e.ready())
        self.assertTrue(repr(e).startswith("<EagerResult:"))

        f = RaisingTask.apply()
        self.assertTrue(f.ready())
        self.assertFalse(f.successful())
        self.assertTrue(f.traceback)
        self.assertRaises(KeyError, f.get)


class MyPeriodic(task.PeriodicTask):
    run_every = timedelta(hours=1)


class TestPeriodicTask(unittest.TestCase):

    def test_must_have_run_every(self):
        self.assertRaises(NotImplementedError, type, "Foo",
            (task.PeriodicTask, ), {"__module__": __name__})

    def test_remaining_estimate(self):
        self.assertIsInstance(
            MyPeriodic().remaining_estimate(datetime.now()),
            timedelta)

    def test_timedelta_seconds_returns_0_on_negative_time(self):
        delta = timedelta(days=-2)
        self.assertEqual(MyPeriodic().timedelta_seconds(delta), 0)

    def test_timedelta_seconds(self):
        deltamap = ((timedelta(seconds=1), 1),
                    (timedelta(seconds=27), 27),
                    (timedelta(minutes=3), 3 * 60),
                    (timedelta(hours=4), 4 * 60 * 60),
                    (timedelta(days=3), 3 * 86400))
        for delta, seconds in deltamap:
            self.assertEqual(MyPeriodic().timedelta_seconds(delta), seconds)

    def test_delta_resolution(self):
        D = timeutils.delta_resolution

        dt = datetime(2010, 3, 30, 11, 50, 58, 41065)
        deltamap = ((timedelta(days=2), datetime(2010, 3, 30, 0, 0)),
                    (timedelta(hours=2), datetime(2010, 3, 30, 11, 0)),
                    (timedelta(minutes=2), datetime(2010, 3, 30, 11, 50)),
                    (timedelta(seconds=2), dt))
        for delta, shoulda in deltamap:
            self.assertEqual(D(dt, delta), shoulda)

    def test_is_due_not_due(self):
        due, remaining = MyPeriodic().is_due(datetime.now())
        self.assertFalse(due)
        # This assertion may fail if executed in the
        # first minute of an hour, thus 59 instead of 60
        self.assertGreater(remaining, 59)

    def test_is_due(self):
        p = MyPeriodic()
        due, remaining = p.is_due(datetime.now() - p.run_every.run_every)
        self.assertTrue(due)
        self.assertEqual(remaining,
                         p.timedelta_seconds(p.run_every.run_every))

    def test_schedule_repr(self):
        p = MyPeriodic()
        self.assertTrue(repr(p.run_every))


class EveryMinutePeriodic(task.PeriodicTask):
    run_every = crontab()


class QuarterlyPeriodic(task.PeriodicTask):
    run_every = crontab(minute="*/15")


class HourlyPeriodic(task.PeriodicTask):
    run_every = crontab(minute=30)


class DailyPeriodic(task.PeriodicTask):
    run_every = crontab(hour=7, minute=30)


class WeeklyPeriodic(task.PeriodicTask):
    run_every = crontab(hour=7, minute=30, day_of_week="thursday")


def patch_crontab_nowfun(cls, retval):

    def create_patcher(fun):

        @wraps(fun)
        def __inner(*args, **kwargs):
            prev_nowfun = cls.run_every.nowfun
            cls.run_every.nowfun = lambda: retval
            try:
                return fun(*args, **kwargs)
            finally:
                cls.run_every.nowfun = prev_nowfun

        return __inner

    return create_patcher


class test_crontab_parser(unittest.TestCase):

    def test_parse_star(self):
        self.assertEquals(crontab_parser(24).parse('*'), set(range(24)))
        self.assertEquals(crontab_parser(60).parse('*'), set(range(60)))
        self.assertEquals(crontab_parser(7).parse('*'), set(range(7)))

    def test_parse_range(self):
        self.assertEquals(crontab_parser(60).parse('1-10'),
                          set(range(1, 10 + 1)))
        self.assertEquals(crontab_parser(24).parse('0-20'),
                          set(range(0, 20 + 1)))
        self.assertEquals(crontab_parser().parse('2-10'),
                          set(range(2, 10 + 1)))

    def test_parse_groups(self):
        self.assertEquals(crontab_parser().parse('1,2,3,4'),
                          set([1, 2, 3, 4]))
        self.assertEquals(crontab_parser().parse('0,15,30,45'),
                          set([0, 15, 30, 45]))

    def test_parse_steps(self):
        self.assertEquals(crontab_parser(8).parse('*/2'),
                          set([0, 2, 4, 6]))
        self.assertEquals(crontab_parser().parse('*/2'),
                          set(i * 2 for i in xrange(30)))
        self.assertEquals(crontab_parser().parse('*/3'),
                          set(i * 3 for i in xrange(20)))

    def test_parse_composite(self):
        self.assertEquals(crontab_parser(8).parse('*/2'), set([0, 2, 4, 6]))
        self.assertEquals(crontab_parser().parse('2-9/5'), set([5]))
        self.assertEquals(crontab_parser().parse('2-10/5'), set([5, 10]))
        self.assertEquals(crontab_parser().parse('2-11/5,3'), set([3, 5, 10]))
        self.assertEquals(crontab_parser().parse('2-4/3,*/5,0-21/4'),
                set([0, 3, 4, 5, 8, 10, 12, 15, 16,
                    20, 25, 30, 35, 40, 45, 50, 55]))

    def test_parse_errors_on_empty_string(self):
        self.assertRaises(ParseException, crontab_parser(60).parse, '')

    def test_parse_errors_on_empty_group(self):
        self.assertRaises(ParseException, crontab_parser(60).parse, '1,,2')

    def test_parse_errors_on_empty_steps(self):
        self.assertRaises(ParseException, crontab_parser(60).parse, '*/')

    def test_parse_errors_on_negative_number(self):
        self.assertRaises(ParseException, crontab_parser(60).parse, '-20')

    def test_expand_cronspec_eats_iterables(self):
        self.assertEqual(crontab._expand_cronspec(iter([1, 2, 3]), 100),
                         set([1, 2, 3]))

    def test_expand_cronspec_invalid_type(self):
        self.assertRaises(TypeError, crontab._expand_cronspec, object(), 100)

    def test_repr(self):
        self.assertIn("*", repr(crontab("*")))

    def test_eq(self):
        self.assertEqual(crontab(day_of_week="1, 2"),
                         crontab(day_of_week="1-2"))
        self.assertEqual(crontab(minute="1", hour="2", day_of_week="5"),
                         crontab(minute="1", hour="2", day_of_week="5"))
        self.assertNotEqual(crontab(minute="1"), crontab(minute="2"))
        self.assertFalse(object() == crontab(minute="1"))
        self.assertFalse(crontab(minute="1") == object())


class test_crontab_remaining_estimate(unittest.TestCase):

    def next_ocurrance(self, crontab, now):
        crontab.nowfun = lambda: now
        return now + crontab.remaining_estimate(now)

    def test_next_minute(self):
        next = self.next_ocurrance(crontab(),
                                   datetime(2010, 9, 11, 14, 30, 15))
        self.assertEquals(next, datetime(2010, 9, 11, 14, 31))

    def test_not_next_minute(self):
        next = self.next_ocurrance(crontab(),
                                   datetime(2010, 9, 11, 14, 59, 15))
        self.assertEquals(next, datetime(2010, 9, 11, 15, 0))

    def test_this_hour(self):
        next = self.next_ocurrance(crontab(minute=[5, 42]),
                                   datetime(2010, 9, 11, 14, 30, 15))
        self.assertEquals(next, datetime(2010, 9, 11, 14, 42))

    def test_not_this_hour(self):
        next = self.next_ocurrance(crontab(minute=[5, 10, 15]),
                                   datetime(2010, 9, 11, 14, 30, 15))
        self.assertEquals(next, datetime(2010, 9, 11, 15, 5))

    def test_today(self):
        next = self.next_ocurrance(crontab(minute=[5, 42], hour=[12, 17]),
                                   datetime(2010, 9, 11, 14, 30, 15))
        self.assertEquals(next, datetime(2010, 9, 11, 17, 5))

    def test_not_today(self):
        next = self.next_ocurrance(crontab(minute=[5, 42], hour=[12]),
                                   datetime(2010, 9, 11, 14, 30, 15))
        self.assertEquals(next, datetime(2010, 9, 12, 12, 5))

    def test_weekday(self):
        next = self.next_ocurrance(crontab(minute=30,
                                           hour=14,
                                           day_of_week="sat"),
                                   datetime(2010, 9, 11, 14, 30, 15))
        self.assertEquals(next, datetime(2010, 9, 18, 14, 30))

    def test_not_weekday(self):
        next = self.next_ocurrance(crontab(minute=[5, 42],
                                           day_of_week="mon-fri"),
                                   datetime(2010, 9, 11, 14, 30, 15))
        self.assertEquals(next, datetime(2010, 9, 13, 0, 5))


class test_crontab_is_due(unittest.TestCase):

    def setUp(self):
        self.now = datetime.now()
        self.next_minute = 60 - self.now.second - 1e-6 * self.now.microsecond

    def test_default_crontab_spec(self):
        c = crontab()
        self.assertEquals(c.minute, set(range(60)))
        self.assertEquals(c.hour, set(range(24)))
        self.assertEquals(c.day_of_week, set(range(7)))

    def test_simple_crontab_spec(self):
        c = crontab(minute=30)
        self.assertEquals(c.minute, set([30]))
        self.assertEquals(c.hour, set(range(24)))
        self.assertEquals(c.day_of_week, set(range(7)))

    def test_crontab_spec_minute_formats(self):
        c = crontab(minute=30)
        self.assertEquals(c.minute, set([30]))
        c = crontab(minute='30')
        self.assertEquals(c.minute, set([30]))
        c = crontab(minute=(30, 40, 50))
        self.assertEquals(c.minute, set([30, 40, 50]))
        c = crontab(minute=set([30, 40, 50]))
        self.assertEquals(c.minute, set([30, 40, 50]))

    def test_crontab_spec_invalid_minute(self):
        self.assertRaises(ValueError, crontab, minute=60)
        self.assertRaises(ValueError, crontab, minute='0-100')

    def test_crontab_spec_hour_formats(self):
        c = crontab(hour=6)
        self.assertEquals(c.hour, set([6]))
        c = crontab(hour='5')
        self.assertEquals(c.hour, set([5]))
        c = crontab(hour=(4, 8, 12))
        self.assertEquals(c.hour, set([4, 8, 12]))

    def test_crontab_spec_invalid_hour(self):
        self.assertRaises(ValueError, crontab, hour=24)
        self.assertRaises(ValueError, crontab, hour='0-30')

    def test_crontab_spec_dow_formats(self):
        c = crontab(day_of_week=5)
        self.assertEquals(c.day_of_week, set([5]))
        c = crontab(day_of_week='5')
        self.assertEquals(c.day_of_week, set([5]))
        c = crontab(day_of_week='fri')
        self.assertEquals(c.day_of_week, set([5]))
        c = crontab(day_of_week='tuesday,sunday,fri')
        self.assertEquals(c.day_of_week, set([0, 2, 5]))
        c = crontab(day_of_week='mon-fri')
        self.assertEquals(c.day_of_week, set([1, 2, 3, 4, 5]))
        c = crontab(day_of_week='*/2')
        self.assertEquals(c.day_of_week, set([0, 2, 4, 6]))

    def test_crontab_spec_invalid_dow(self):
        self.assertRaises(ValueError, crontab, day_of_week='fooday-barday')
        self.assertRaises(ValueError, crontab, day_of_week='1,4,foo')
        self.assertRaises(ValueError, crontab, day_of_week='7')
        self.assertRaises(ValueError, crontab, day_of_week='12')

    def test_every_minute_execution_is_due(self):
        last_ran = self.now - timedelta(seconds=61)
        due, remaining = EveryMinutePeriodic().is_due(last_ran)
        self.assertTrue(due)
        self.assertAlmostEquals(remaining, self.next_minute, 1)

    def test_every_minute_execution_is_not_due(self):
        last_ran = self.now - timedelta(seconds=self.now.second)
        due, remaining = EveryMinutePeriodic().is_due(last_ran)
        self.assertFalse(due)
        self.assertAlmostEquals(remaining, self.next_minute, 1)

    # 29th of May 2010 is a saturday
    @patch_crontab_nowfun(HourlyPeriodic, datetime(2010, 5, 29, 10, 30))
    def test_execution_is_due_on_saturday(self):
        last_ran = self.now - timedelta(seconds=61)
        due, remaining = EveryMinutePeriodic().is_due(last_ran)
        self.assertTrue(due)
        self.assertAlmostEquals(remaining, self.next_minute, 1)

    # 30th of May 2010 is a sunday
    @patch_crontab_nowfun(HourlyPeriodic, datetime(2010, 5, 30, 10, 30))
    def test_execution_is_due_on_sunday(self):
        last_ran = self.now - timedelta(seconds=61)
        due, remaining = EveryMinutePeriodic().is_due(last_ran)
        self.assertTrue(due)
        self.assertAlmostEquals(remaining, self.next_minute, 1)

    # 31st of May 2010 is a monday
    @patch_crontab_nowfun(HourlyPeriodic, datetime(2010, 5, 31, 10, 30))
    def test_execution_is_due_on_monday(self):
        last_ran = self.now - timedelta(seconds=61)
        due, remaining = EveryMinutePeriodic().is_due(last_ran)
        self.assertTrue(due)
        self.assertAlmostEquals(remaining, self.next_minute, 1)

    @patch_crontab_nowfun(HourlyPeriodic, datetime(2010, 5, 10, 10, 30))
    def test_every_hour_execution_is_due(self):
        due, remaining = HourlyPeriodic().is_due(datetime(2010, 5, 10, 6, 30))
        self.assertTrue(due)
        self.assertEquals(remaining, 60 * 60)

    @patch_crontab_nowfun(HourlyPeriodic, datetime(2010, 5, 10, 10, 29))
    def test_every_hour_execution_is_not_due(self):
        due, remaining = HourlyPeriodic().is_due(datetime(2010, 5, 10, 9, 30))
        self.assertFalse(due)
        self.assertEquals(remaining, 60)

    @patch_crontab_nowfun(QuarterlyPeriodic, datetime(2010, 5, 10, 10, 15))
    def test_first_quarter_execution_is_due(self):
        due, remaining = QuarterlyPeriodic().is_due(
                            datetime(2010, 5, 10, 6, 30))
        self.assertTrue(due)
        self.assertEquals(remaining, 15 * 60)

    @patch_crontab_nowfun(QuarterlyPeriodic, datetime(2010, 5, 10, 10, 30))
    def test_second_quarter_execution_is_due(self):
        due, remaining = QuarterlyPeriodic().is_due(
                            datetime(2010, 5, 10, 6, 30))
        self.assertTrue(due)
        self.assertEquals(remaining, 15 * 60)

    @patch_crontab_nowfun(QuarterlyPeriodic, datetime(2010, 5, 10, 10, 14))
    def test_first_quarter_execution_is_not_due(self):
        due, remaining = QuarterlyPeriodic().is_due(
                            datetime(2010, 5, 10, 10, 0))
        self.assertFalse(due)
        self.assertEquals(remaining, 60)

    @patch_crontab_nowfun(QuarterlyPeriodic, datetime(2010, 5, 10, 10, 29))
    def test_second_quarter_execution_is_not_due(self):
        due, remaining = QuarterlyPeriodic().is_due(
                            datetime(2010, 5, 10, 10, 15))
        self.assertFalse(due)
        self.assertEquals(remaining, 60)

    @patch_crontab_nowfun(DailyPeriodic, datetime(2010, 5, 10, 7, 30))
    def test_daily_execution_is_due(self):
        due, remaining = DailyPeriodic().is_due(datetime(2010, 5, 9, 7, 30))
        self.assertTrue(due)
        self.assertEquals(remaining, 24 * 60 * 60)

    @patch_crontab_nowfun(DailyPeriodic, datetime(2010, 5, 10, 10, 30))
    def test_daily_execution_is_not_due(self):
        due, remaining = DailyPeriodic().is_due(datetime(2010, 5, 10, 7, 30))
        self.assertFalse(due)
        self.assertEquals(remaining, 21 * 60 * 60)

    @patch_crontab_nowfun(WeeklyPeriodic, datetime(2010, 5, 6, 7, 30))
    def test_weekly_execution_is_due(self):
        due, remaining = WeeklyPeriodic().is_due(datetime(2010, 4, 30, 7, 30))
        self.assertTrue(due)
        self.assertEquals(remaining, 7 * 24 * 60 * 60)

    @patch_crontab_nowfun(WeeklyPeriodic, datetime(2010, 5, 7, 10, 30))
    def test_weekly_execution_is_not_due(self):
        due, remaining = WeeklyPeriodic().is_due(datetime(2010, 5, 6, 7, 30))
        self.assertFalse(due)
        self.assertEquals(remaining, 6 * 24 * 60 * 60 - 3 * 60 * 60)<|MERGE_RESOLUTION|>--- conflicted
+++ resolved
@@ -438,14 +438,8 @@
     def test_named_taskset(self):
         prefix = "test_named_taskset-"
         ts = task.TaskSet([return_True_task.subtask([1])])
-<<<<<<< HEAD
-        res = ts.apply(taskset_id=prefix+gen_unique_id())
-        self.assertTrue(res.taskset_id.startswith(prefix))
-=======
         res = ts.apply(taskset_id=prefix + gen_unique_id())
         self.assertTrue(res.taskset_id.startswith(prefix))
-
->>>>>>> 02287c55
 
 class TestTaskApply(unittest.TestCase):
 
