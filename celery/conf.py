import sys
import logging
import warnings
from datetime import timedelta

from celery import routes
from celery.loaders import load_settings

DEFAULT_PROCESS_LOG_FMT = """
    [%(asctime)s: %(levelname)s/%(processName)s] %(message)s
""".strip()
DEFAULT_LOG_FMT = '[%(asctime)s: %(levelname)s] %(message)s'
DEFAULT_TASK_LOG_FMT = " ".join("""
    [%(asctime)s: %(levelname)s/%(processName)s]
    [%(task_name)s(%(task_id)s)] %(message)s
""".strip().split())

LOG_LEVELS = dict(logging._levelNames)
LOG_LEVELS["FATAL"] = logging.FATAL
LOG_LEVELS[logging.FATAL] = "FATAL"

settings = load_settings()

_DEFAULTS = {
    "BROKER_CONNECTION_TIMEOUT": 4,
    "BROKER_CONNECTION_RETRY": True,
    "BROKER_CONNECTION_MAX_RETRIES": 100,
    "BROKER_HOST": "localhost",
    "BROKER_PORT": None,
    "BROKER_USER": "guest",
    "BROKER_PASSWORD": "guest",
    "BROKER_VHOST": "/",
    "CELERY_RESULT_BACKEND": "database",
    "CELERY_ALWAYS_EAGER": False,
    "CELERY_EAGER_PROPAGATES_EXCEPTIONS": False,
    "CELERY_TASK_RESULT_EXPIRES": timedelta(days=1),
    "CELERY_SEND_EVENTS": False,
    "CELERY_IGNORE_RESULT": False,
    "CELERY_STORE_ERRORS_EVEN_IF_IGNORED": False,
    "CELERY_TASK_SERIALIZER": "pickle",
    "CELERY_DISABLE_RATE_LIMITS": False,
    "CELERYD_TASK_TIME_LIMIT": None,
    "CELERYD_TASK_SOFT_TIME_LIMIT": None,
    "CELERYD_MAX_TASKS_PER_CHILD": None,
    "CELERY_ROUTES": None,
    "CELERY_CREATE_MISSING_QUEUES": True,
    "CELERY_DEFAULT_ROUTING_KEY": "celery",
    "CELERY_DEFAULT_QUEUE": "celery",
    "CELERY_DEFAULT_EXCHANGE": "celery",
    "CELERY_DEFAULT_EXCHANGE_TYPE": "direct",
    "CELERY_DEFAULT_DELIVERY_MODE": 2, # persistent
    "CELERY_ACKS_LATE": False,
    "CELERYD_POOL_PUTLOCKS": True,
    "CELERYD_POOL": "celery.concurrency.processes.TaskPool",
    "CELERYD_MEDIATOR": "celery.worker.controllers.Mediator",
    "CELERYD_ETA_SCHEDULER": "timer2.Timer",
    "CELERYD_LISTENER": "celery.worker.listener.CarrotListener",
    "CELERYD_CONCURRENCY": 0, # defaults to cpu count
    "CELERYD_PREFETCH_MULTIPLIER": 4,
    "CELERYD_LOG_FORMAT": DEFAULT_PROCESS_LOG_FMT,
    "CELERYD_TASK_LOG_FORMAT": DEFAULT_TASK_LOG_FMT,
    "CELERYD_LOG_COLOR": False,
    "CELERYD_LOG_LEVEL": "WARN",
    "CELERYD_LOG_FILE": None, # stderr
<<<<<<< HEAD
    "CELERYBEAT_SCHEDULE": {},
=======
    "CELERYD_STATE_DB": None,
    "CELERYD_ETA_SCHEDULER_PRECISION": 1,
>>>>>>> fc6c509b
    "CELERYBEAT_SCHEDULE_FILENAME": "celerybeat-schedule",
    "CELERYBEAT_MAX_LOOP_INTERVAL": 5 * 60, # five minutes.
    "CELERYBEAT_LOG_LEVEL": "INFO",
    "CELERYBEAT_LOG_FILE": None, # stderr
    "CELERYMON_LOG_LEVEL": "INFO",
    "CELERYMON_LOG_FILE": None, # stderr
    "CELERYMON_LOG_FORMAT": DEFAULT_LOG_FMT,
    "CELERY_BROADCAST_QUEUE": "celeryctl",
    "CELERY_BROADCAST_EXCHANGE": "celeryctl",
    "CELERY_BROADCAST_EXCHANGE_TYPE": "fanout",
    "CELERY_EVENT_QUEUE": "celeryevent",
    "CELERY_EVENT_EXCHANGE": "celeryevent",
    "CELERY_EVENT_EXCHANGE_TYPE": "direct",
    "CELERY_EVENT_ROUTING_KEY": "celeryevent",
    "CELERY_EVENT_SERIALIZER": "json",
    "CELERY_RESULT_EXCHANGE": "celeryresults",
    "CELERY_RESULT_EXCHANGE_TYPE": "direct",
    "CELERY_RESULT_SERIALIZER": "pickle",
    "CELERY_RESULT_PERSISTENT": False,
    "CELERY_MAX_CACHED_RESULTS": 5000,
    "CELERY_TRACK_STARTED": False,

    # Default e-mail settings.
    "SERVER_EMAIL": "celery@localhost",
    "EMAIL_HOST": "localhost",
    "EMAIL_PORT": 25,
    "ADMINS": (),
}


def isatty(fh):
    # Fixes bug with mod_wsgi:
    #   mod_wsgi.Log object has no attribute isatty.
    return getattr(fh, "isatty", None) and fh.isatty()


_DEPRECATION_FMT = """
%s is deprecated in favor of %s and is scheduled for removal in celery v1.4.
""".strip()

def _get(name, default=None, compat=None):
    compat = compat or []
    if default is None:
        default = _DEFAULTS.get(name)
    compat = [name] + compat
    for i, alias in enumerate(compat):
        try:
            value = getattr(settings, alias)
            i > 0 and warnings.warn(DeprecationWarning(_DEPRECATION_FMT % (
                                                        alias, name)))
            return value
        except AttributeError:
            pass
    return default

# <--- Task                                        <-   --   --- - ----- -- #
ALWAYS_EAGER = _get("CELERY_ALWAYS_EAGER")
EAGER_PROPAGATES_EXCEPTIONS = _get("CELERY_EAGER_PROPAGATES_EXCEPTIONS")
RESULT_BACKEND = _get("CELERY_RESULT_BACKEND", compat=["CELERY_BACKEND"])
CELERY_BACKEND = RESULT_BACKEND # FIXME Remove in 1.4
CACHE_BACKEND = _get("CELERY_CACHE_BACKEND") or _get("CACHE_BACKEND")
CACHE_BACKEND_OPTIONS = _get("CELERY_CACHE_BACKEND_OPTIONS") or {}
TASK_SERIALIZER = _get("CELERY_TASK_SERIALIZER")
TASK_RESULT_EXPIRES = _get("CELERY_TASK_RESULT_EXPIRES")
IGNORE_RESULT = _get("CELERY_IGNORE_RESULT")
TRACK_STARTED = _get("CELERY_TRACK_STARTED")
ACKS_LATE = _get("CELERY_ACKS_LATE")
# Make sure TASK_RESULT_EXPIRES is a timedelta.
if isinstance(TASK_RESULT_EXPIRES, int):
    TASK_RESULT_EXPIRES = timedelta(seconds=TASK_RESULT_EXPIRES)

# <--- SQLAlchemy                                  <-   --   --- - ----- -- #
RESULT_DBURI = _get("CELERY_RESULT_DBURI")
RESULT_ENGINE_OPTIONS = _get("CELERY_RESULT_ENGINE_OPTIONS")


# <--- Client                                      <-   --   --- - ----- -- #

MAX_CACHED_RESULTS = _get("CELERY_MAX_CACHED_RESULTS")

# <--- Worker                                      <-   --   --- - ----- -- #

SEND_EVENTS = _get("CELERY_SEND_EVENTS")
DEFAULT_RATE_LIMIT = _get("CELERY_DEFAULT_RATE_LIMIT")
DISABLE_RATE_LIMITS = _get("CELERY_DISABLE_RATE_LIMITS")
CELERYD_TASK_TIME_LIMIT = _get("CELERYD_TASK_TIME_LIMIT")
CELERYD_TASK_SOFT_TIME_LIMIT = _get("CELERYD_TASK_SOFT_TIME_LIMIT")
CELERYD_MAX_TASKS_PER_CHILD = _get("CELERYD_MAX_TASKS_PER_CHILD")
STORE_ERRORS_EVEN_IF_IGNORED = _get("CELERY_STORE_ERRORS_EVEN_IF_IGNORED")
CELERY_SEND_TASK_ERROR_EMAILS = _get("CELERY_SEND_TASK_ERROR_EMAILS", False,
                                     compat=["SEND_CELERY_TASK_ERROR_EMAILS"])
CELERY_TASK_ERROR_WHITELIST = _get("CELERY_TASK_ERROR_WHITELIST")
CELERYD_LOG_FORMAT = _get("CELERYD_LOG_FORMAT",
                          compat=["CELERYD_DAEMON_LOG_FORMAT"])
CELERYD_TASK_LOG_FORMAT = _get("CELERYD_TASK_LOG_FORMAT")
CELERYD_LOG_FILE = _get("CELERYD_LOG_FILE")
CELERYD_LOG_COLOR = _get("CELERYD_LOG_COLOR",
                       CELERYD_LOG_FILE is None and isatty(sys.stderr))
CELERYD_LOG_LEVEL = _get("CELERYD_LOG_LEVEL",
                            compat=["CELERYD_DAEMON_LOG_LEVEL"])
CELERYD_LOG_LEVEL = LOG_LEVELS[CELERYD_LOG_LEVEL.upper()]
CELERYD_STATE_DB = _get("CELERYD_STATE_DB")
CELERYD_CONCURRENCY = _get("CELERYD_CONCURRENCY")
CELERYD_PREFETCH_MULTIPLIER = _get("CELERYD_PREFETCH_MULTIPLIER")
CELERYD_POOL_PUTLOCKS = _get("CELERYD_POOL_PUTLOCKS")

CELERYD_POOL = _get("CELERYD_POOL")
CELERYD_LISTENER = _get("CELERYD_LISTENER")
CELERYD_MEDIATOR = _get("CELERYD_MEDIATOR")
CELERYD_ETA_SCHEDULER = _get("CELERYD_ETA_SCHEDULER")
CELERYD_ETA_SCHEDULER_PRECISION = _get("CELERYD_ETA_SCHEDULER_PRECISION")

# :--- Email settings                               <-   --   --- - ----- -- #
ADMINS = _get("ADMINS")
SERVER_EMAIL = _get("SERVER_EMAIL")
EMAIL_HOST = _get("EMAIL_HOST")
EMAIL_HOST_USER = _get("EMAIL_HOST_USER")
EMAIL_HOST_PASSWORD = _get("EMAIL_HOST_PASSWORD")
EMAIL_PORT = _get("EMAIL_PORT")


# :--- Broker connections                           <-   --   --- - ----- -- #
BROKER_HOST = _get("BROKER_HOST")
BROKER_PORT = _get("BROKER_PORT")
BROKER_USER = _get("BROKER_USER")
BROKER_PASSWORD = _get("BROKER_PASSWORD")
BROKER_VHOST = _get("BROKER_VHOST")
BROKER_USE_SSL = _get("BROKER_USE_SSL")
BROKER_INSIST = _get("BROKER_INSIST")
BROKER_CONNECTION_TIMEOUT = _get("BROKER_CONNECTION_TIMEOUT",
                                compat=["CELERY_BROKER_CONNECTION_TIMEOUT"])
BROKER_CONNECTION_RETRY = _get("BROKER_CONNECTION_RETRY",
                                compat=["CELERY_BROKER_CONNECTION_RETRY"])
BROKER_CONNECTION_MAX_RETRIES = _get("BROKER_CONNECTION_MAX_RETRIES",
                            compat=["CELERY_BROKER_CONNECTION_MAX_RETRIES"])
BROKER_BACKEND = _get("BROKER_TRANSPORT") or \
                        _get("BROKER_BACKEND") or \
                            _get("CARROT_BACKEND")

# <--- Message routing                             <-   --   --- - ----- -- #
DEFAULT_QUEUE = _get("CELERY_DEFAULT_QUEUE")
DEFAULT_ROUTING_KEY = _get("CELERY_DEFAULT_ROUTING_KEY")
DEFAULT_EXCHANGE = _get("CELERY_DEFAULT_EXCHANGE")
DEFAULT_EXCHANGE_TYPE = _get("CELERY_DEFAULT_EXCHANGE_TYPE")
DEFAULT_DELIVERY_MODE = _get("CELERY_DEFAULT_DELIVERY_MODE")
QUEUES = _get("CELERY_QUEUES") or {DEFAULT_QUEUE: {
                                       "exchange": DEFAULT_EXCHANGE,
                                       "exchange_type": DEFAULT_EXCHANGE_TYPE,
                                       "binding_key": DEFAULT_ROUTING_KEY}}
CREATE_MISSING_QUEUES = _get("CELERY_CREATE_MISSING_QUEUES")
ROUTES = routes.prepare(_get("CELERY_ROUTES") or [])
# :--- Broadcast queue settings                     <-   --   --- - ----- -- #

BROADCAST_QUEUE = _get("CELERY_BROADCAST_QUEUE")
BROADCAST_EXCHANGE = _get("CELERY_BROADCAST_EXCHANGE")
BROADCAST_EXCHANGE_TYPE = _get("CELERY_BROADCAST_EXCHANGE_TYPE")

# :--- Event queue settings                         <-   --   --- - ----- -- #

EVENT_QUEUE = _get("CELERY_EVENT_QUEUE")
EVENT_EXCHANGE = _get("CELERY_EVENT_EXCHANGE")
EVENT_EXCHANGE_TYPE = _get("CELERY_EVENT_EXCHANGE_TYPE")
EVENT_ROUTING_KEY = _get("CELERY_EVENT_ROUTING_KEY")
EVENT_SERIALIZER = _get("CELERY_EVENT_SERIALIZER")

# :--- AMQP Backend settings                        <-   --   --- - ----- -- #

RESULT_EXCHANGE = _get("CELERY_RESULT_EXCHANGE")
RESULT_EXCHANGE_TYPE = _get("CELERY_RESULT_EXCHANGE_TYPE")
RESULT_SERIALIZER = _get("CELERY_RESULT_SERIALIZER")
RESULT_PERSISTENT = _get("CELERY_RESULT_PERSISTENT")

# :--- Celery Beat                                  <-   --   --- - ----- -- #
CELERYBEAT_LOG_LEVEL = _get("CELERYBEAT_LOG_LEVEL")
CELERYBEAT_LOG_FILE = _get("CELERYBEAT_LOG_FILE")
CELERYBEAT_SCHEDULE = _get("CELERYBEAT_SCHEDULE")
CELERYBEAT_SCHEDULE_FILENAME = _get("CELERYBEAT_SCHEDULE_FILENAME")
CELERYBEAT_MAX_LOOP_INTERVAL = _get("CELERYBEAT_MAX_LOOP_INTERVAL")

# :--- Celery Monitor                               <-   --   --- - ----- -- #
CELERYMON_LOG_LEVEL = _get("CELERYMON_LOG_LEVEL")
CELERYMON_LOG_FILE = _get("CELERYMON_LOG_FILE")


def _init_queues(queues):
    """Convert configuration mapping to a table of queues digestible
    by a :class:`carrot.messaging.ConsumerSet`."""

    def _defaults(opts):
        opts.setdefault("exchange", DEFAULT_EXCHANGE),
        opts.setdefault("exchange_type", DEFAULT_EXCHANGE_TYPE)
        opts.setdefault("binding_key", DEFAULT_EXCHANGE)
        opts.setdefault("routing_key", opts.get("binding_key"))
        return opts

    return dict((queue, _defaults(opts)) for queue, opts in queues.items())


def get_queues():
    return _init_queues(QUEUES)<|MERGE_RESOLUTION|>--- conflicted
+++ resolved
@@ -62,12 +62,9 @@
     "CELERYD_LOG_COLOR": False,
     "CELERYD_LOG_LEVEL": "WARN",
     "CELERYD_LOG_FILE": None, # stderr
-<<<<<<< HEAD
     "CELERYBEAT_SCHEDULE": {},
-=======
     "CELERYD_STATE_DB": None,
     "CELERYD_ETA_SCHEDULER_PRECISION": 1,
->>>>>>> fc6c509b
     "CELERYBEAT_SCHEDULE_FILENAME": "celerybeat-schedule",
     "CELERYBEAT_MAX_LOOP_INTERVAL": 5 * 60, # five minutes.
     "CELERYBEAT_LOG_LEVEL": "INFO",
