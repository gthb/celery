--- conflicted
+++ resolved
@@ -324,12 +324,6 @@
         for suffix in self.known_suffixes:
             with platforms.ignore_errno(errno.ENOENT):
                 os.remove(self.schedule_filename + suffix)
-<<<<<<< HEAD
-            except OSError as exc:
-                if exc.errno != errno.ENOENT:
-                    raise
-=======
->>>>>>> 1c2939c0
 
     def setup_schedule(self):
         try:
