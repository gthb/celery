--- conflicted
+++ resolved
@@ -18,12 +18,7 @@
 
 from kombu.utils import cached_property, fxrange, kwdict, reprcall, uuid
 
-<<<<<<< HEAD
-from celery import current_app
-=======
 from celery._state import current_app
-from celery.utils.compat import chain_from_iterable
->>>>>>> f4bb56fe
 from celery.result import AsyncResult, GroupResult
 from celery.utils.functional import (
     maybe_list, is_list, regen,
