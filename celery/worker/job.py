--- conflicted
+++ resolved
@@ -358,6 +358,7 @@
         """
         if self.revoked():
             return
+
         # Make sure task has not already been executed.
         self._set_executed_bit()
 
@@ -370,7 +371,9 @@
                                   accept_callback=self.on_accepted,
                                   timeout_callback=self.on_timeout,
                                   callbacks=[self.on_success],
-                                  errbacks=[self.on_failure])
+                                  errbacks=[self.on_failure],
+                                  soft_timeout=self.task.soft_time_limit,
+                                  timeout=self.task.time_limit)
         return result
 
     def execute(self, loglevel=None, logfile=None):
@@ -415,20 +418,6 @@
         else:
             self._terminate_on_ack = (True, pool, signal)
 
-<<<<<<< HEAD
-        args = self._get_tracer_args(loglevel, logfile)
-        self.time_start = time.time()
-        result = pool.apply_async(execute_and_trace,
-                                  args=args,
-                                  kwargs={"hostname": self.hostname},
-                                  accept_callback=self.on_accepted,
-                                  timeout_callback=self.on_timeout,
-                                  callbacks=[self.on_success],
-                                  errbacks=[self.on_failure],
-                                  soft_timeout=self.task.soft_time_limit,
-                                  timeout=self.task.time_limit)
-        return result
-=======
     def revoked(self):
         """If revoked, skip task and mark state."""
         if self._already_revoked:
@@ -447,7 +436,6 @@
     def send_event(self, type, **fields):
         if self.eventer:
             self.eventer.send(type, **fields)
->>>>>>> 899be219
 
     def on_accepted(self, pid, time_accepted):
         """Handler called when task is accepted by worker pool."""
@@ -463,12 +451,8 @@
             _, pool, signal = self._terminate_on_ack
             self.terminate(pool, signal)
 
-<<<<<<< HEAD
     def on_timeout(self, soft, timeout):
-=======
-    def on_timeout(self, soft):
         """Handler called if the task times out."""
->>>>>>> 899be219
         state.task_ready(self)
         if soft:
             self.logger.warning("Soft time limit (%s) exceeded for %s[%s]" % (
