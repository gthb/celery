--- conflicted
+++ resolved
@@ -434,14 +434,6 @@
         self.logger.error(self.error_msg.strip() % context)
 
         task_obj = tasks.get(self.task_name, object)
-<<<<<<< HEAD
-        send_error_email = conf.CELERY_SEND_TASK_ERROR_EMAILS and not \
-                                task_obj.disable_error_emails and not any(
-                                    isinstance(exc_info.exception, whexc)
-                                    for whexc in
-                                    conf.CELERY_TASK_ERROR_WHITELIST)
-        if send_error_email:
-=======
         self.send_error_email(task_obj, context, exc_info.exception,
                               enabled=conf.CELERY_SEND_TASK_ERROR_EMAILS,
                               whitelist=conf.CELERY_TASK_ERROR_WHITELIST)
@@ -452,7 +444,6 @@
             if whitelist:
                 if not isinstance(exc, tuple(whitelist)):
                     return
->>>>>>> 0265f778
             subject = self.email_subject.strip() % context
             body = self.email_body.strip() % context
             return mail_admins(subject, body, fail_silently=fail_silently)
