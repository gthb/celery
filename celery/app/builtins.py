--- conflicted
+++ resolved
@@ -158,17 +158,12 @@
                     tid = opts['task_id'] = uuid()
                 return task, AsyncResult(tid)
 
-<<<<<<< HEAD
-            tasks, res = list(zip(*[prepare_member(task) for task in tasks]))
+            try:
+                tasks, res = list(zip(*[prepare_member(task)
+                                                for task in tasks]))
+            except ValueError:  # tasks empty
+                tasks, res = [], []
             return (tasks, self.app.GroupResult(group_id, res), group_id, args)
-=======
-            try:
-                tasks, results = zip(*[prepare_member(task) for task in tasks])
-            except ValueError:  # tasks empty
-                tasks, results = [], []
-            return (tasks, self.app.GroupResult(group_id, results),
-                    group_id, args)
->>>>>>> fe6c3d83
 
         def apply_async(self, partial_args=(), kwargs={}, **options):
             if self.app.conf.CELERY_ALWAYS_EAGER:
